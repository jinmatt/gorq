--- conflicted
+++ resolved
@@ -1,16 +1,5 @@
 package plans
 
-<<<<<<< HEAD
-import (
-	"errors"
-	"reflect"
-	"strings"
-
-	"github.com/outdoorsy/gorq/filters"
-)
-
-=======
->>>>>>> 760e2451
 type order struct {
 	fieldOrWrapper interface{}
 	direction      string
